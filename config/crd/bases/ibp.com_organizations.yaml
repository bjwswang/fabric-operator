---
apiVersion: apiextensions.k8s.io/v1
kind: CustomResourceDefinition
metadata:
  annotations:
    controller-gen.kubebuilder.io/version: v0.8.0
  creationTimestamp: null
  name: organizations.ibp.com
spec:
  group: ibp.com
  names:
    kind: Organization
    listKind: OrganizationList
    plural: organizations
    shortNames:
    - org
<<<<<<< HEAD
=======
    - orgs
>>>>>>> 714efff2
    singular: organization
  scope: Cluster
  versions:
  - name: v1beta1
    schema:
      openAPIV3Schema:
        description: Organization is the Schema for the organizations API
        properties:
          apiVersion:
            description: 'APIVersion defines the versioned schema of this representation
              of an object. Servers should convert recognized schemas to the latest
              internal value, and may reject unrecognized values. More info: https://git.k8s.io/community/contributors/devel/sig-architecture/api-conventions.md#resources'
            type: string
          kind:
            description: 'Kind is a string value representing the REST resource this
              object represents. Servers may infer this from the endpoint the client
              submits requests to. Cannot be updated. In CamelCase. More info: https://git.k8s.io/community/contributors/devel/sig-architecture/api-conventions.md#types-kinds'
            type: string
          metadata:
            type: object
          spec:
            description: OrganizationSpec defines the desired state of Organization
            properties:
              admin:
                description: Admin is the account with `Admin` role both in kubernets
                  and in CA
                type: string
              description:
                description: Description
                type: string
              displayName:
                description: DisplayName for this organization
                type: string
              license:
                description: License should be accepted by the user to be able to
                  setup console
                properties:
                  accept:
                    description: Accept should be set to true to accept the license.
                    enum:
                    - true
                    type: boolean
                type: object
            required:
            - license
            type: object
          status:
            description: OrganizationStatus defines the observed state of Organization
            properties:
              errorcode:
                description: ErrorCode is the code of classification of errors
                type: integer
              federations:
                description: Federations which this organization has been added
                items:
                  properties:
                    name:
                      type: string
                    namespace:
                      type: string
                  type: object
                type: array
              lastHeartbeatTime:
                description: LastHeartbeatTime is when the controller reconciled this
                  component
                type: string
              message:
                description: Message provides a message for the status to be shown
                  to customer
                type: string
              reason:
                description: Reason provides a reason for an error
                type: string
              status:
                description: Status is defined based on the current status of the
                  component
                type: string
              type:
                description: Type is true or false based on if status is valid
                type: string
              version:
                description: Version is the product (IBP) version of the component
                type: string
              versions:
                description: Versions is the operand version of the component
                properties:
                  reconciled:
                    description: Reconciled provides the reconciled version of the
                      operand
                    type: string
                required:
                - reconciled
                type: object
            type: object
        type: object
    served: true
    storage: true
    subresources:
      status: {}
status:
  acceptedNames:
    kind: ""
    plural: ""
  conditions: []
  storedVersions: []<|MERGE_RESOLUTION|>--- conflicted
+++ resolved
@@ -14,10 +14,7 @@
     plural: organizations
     shortNames:
     - org
-<<<<<<< HEAD
-=======
     - orgs
->>>>>>> 714efff2
     singular: organization
   scope: Cluster
   versions:
