--- conflicted
+++ resolved
@@ -39,13 +39,8 @@
 context CONTAINER_NAMESPACE       ""                    # or "--namespace k8s.io" for containerd / nerdctl
 context STORAGE_CLASS             standard
 context KUSTOMIZE_BUILD           "kubectl kustomize"
-<<<<<<< HEAD
 context STAGE_DOCKER_IMAGES       true
 context FABRIC_CONTAINER_REGISTRY hyperledgerk8s
-=======
-context STAGE_DOCKER_IMAGES       false
-context FABRIC_CONTAINER_REGISTRY hyperledger
->>>>>>> 44fb8a30
 
 context NAME                      test-network
 context NS                        $NAME
@@ -103,7 +98,7 @@
 export INGRESS_NGINX_WEBHOOK__CERTGEN_IMAGE_LABEL=v1.4.0
 export INGRESS_NGINX_WEBHOOK_CERTGEN_IMAGE=${FABRIC_CONTAINER_REGISTRY}/kube-webhook-certgen:${INGRESS_NGINX_WEBHOOK__CERTGEN_IMAGE_LABEL}
 
-# Fabric related images 
+# Fabric related images
 export FABRIC_OPERATOR_IMAGE=${OPERATOR_IMAGE}:${OPERATOR_IMAGE_LABEL}
 export FABRIC_CONSOLE_IMAGE=${CONSOLE_IMAGE}:${CONSOLE_IMAGE_LABEL}
 export FABRIC_DEPLOYER_IMAGE=${DEPLOYER_IMAGE}:${DEPLOYER_IMAGE_LABEL}
