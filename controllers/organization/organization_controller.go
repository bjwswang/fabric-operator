--- conflicted
+++ resolved
@@ -113,13 +113,8 @@
 		return err
 	}
 
-<<<<<<< HEAD
-	// Watch for changes to secrets
+
 	err = c.Watch(&source.Kind{Type: &current.Federation{}}, handler.EnqueueRequestsFromMapFunc(federation2organizationMap), predicateFuncs)
-=======
-	// Watch for changes to Federation
-	err = c.Watch(&source.Kind{Type: &current.Federation{}}, &handler.EnqueueRequestForObject{}, predicateFuncs)
->>>>>>> 714efff2
 	if err != nil {
 		return err
 	}
