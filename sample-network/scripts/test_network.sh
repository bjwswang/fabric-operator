--- conflicted
+++ resolved
@@ -172,11 +172,7 @@
 function stop_services() {
   push_fn "Stopping Fabric Services"
 
-<<<<<<< HEAD
   # undo_kustomization config/consoles
-=======
-  undo_kustomization config/console
->>>>>>> 44fb8a30
   undo_kustomization config/cas
   undo_kustomization config/peers
   undo_kustomization config/orderers
