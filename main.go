/*
 * Copyright contributors to the Hyperledger Fabric Operator project
 *
 * SPDX-License-Identifier: Apache-2.0
 *
 * Licensed under the Apache License, Version 2.0 (the "License");
 * you may not use this file except in compliance with the License.
 * You may obtain a copy of the License at:
 *
 * 	  http://www.apache.org/licenses/LICENSE-2.0
 *
 * Unless required by applicable law or agreed to in writing, software
 * distributed under the License is distributed on an "AS IS" BASIS,
 * WITHOUT WARRANTIES OR CONDITIONS OF ANY KIND, either express or implied.
 * See the License for the specific language governing permissions and
 * limitations under the License.
 */

package main

import (
	"path/filepath"
	"time"

	config "github.com/IBM-Blockchain/fabric-operator/operatorconfig"
	"github.com/IBM-Blockchain/fabric-operator/pkg/command"
	cainit "github.com/IBM-Blockchain/fabric-operator/pkg/initializer/ca"
	fedinit "github.com/IBM-Blockchain/fabric-operator/pkg/initializer/federation"
	netinit "github.com/IBM-Blockchain/fabric-operator/pkg/initializer/network"
	ordererinit "github.com/IBM-Blockchain/fabric-operator/pkg/initializer/orderer"
	orginit "github.com/IBM-Blockchain/fabric-operator/pkg/initializer/organization"
	peerinit "github.com/IBM-Blockchain/fabric-operator/pkg/initializer/peer"

	logf "sigs.k8s.io/controller-runtime/pkg/log"

	"k8s.io/apimachinery/pkg/runtime"
	utilruntime "k8s.io/apimachinery/pkg/util/runtime"
	clientgoscheme "k8s.io/client-go/kubernetes/scheme"
	_ "k8s.io/client-go/plugin/pkg/client/auth/gcp"
	ctrl "sigs.k8s.io/controller-runtime"

	ibpv1beta1 "github.com/IBM-Blockchain/fabric-operator/api/v1beta1"
	// +kubebuilder:scaffold:imports
)

const (
	defaultConfigs       = "./defaultconfig"
	defaultPeerDef       = "./definitions/peer"
	defaultCADef         = "./definitions/ca"
	defaultOrdererDef    = "./definitions/orderer"
	defaultConsoleDef    = "./definitions/console"
	defaultFederationDef = "./definitions/federation"
<<<<<<< HEAD
	defaultVoteDef       = "./definitions/vote"
=======
	defaultNetworkDef    = "./definitions/network"
>>>>>>> 787a16a7
)

var log = logf.Log.WithName("cmd")

var (
	scheme   = runtime.NewScheme()
	setupLog = ctrl.Log.WithName("setup")
)

func init() {
	utilruntime.Must(clientgoscheme.AddToScheme(scheme))
	utilruntime.Must(ibpv1beta1.AddToScheme(scheme))
	// +kubebuilder:scaffold:scheme
}

func main() {

	operatorCfg := &config.Config{}

	setDefaultCADefinitions(operatorCfg)
	setDefaultPeerDefinitions(operatorCfg)
	setDefaultOrdererDefinitions(operatorCfg)
	setDefaultConsoleDefinitions(operatorCfg)
	setDefaultOrganizationDefinitions(operatorCfg)
	setDefaultFederationDefinitions(operatorCfg)
<<<<<<< HEAD
	setDefaultVoteDefinitions(operatorCfg)
=======
	setDefaultNetworkDefinitions(operatorCfg)
>>>>>>> 787a16a7

	operatorCfg.Operator.SetDefaults()

	if err := command.Operator(operatorCfg); err != nil {
		log.Error(err, "failed to start operator")
		time.Sleep(15 * time.Second)
	}

	// TODO
	// if err = (&ibpca.IBPCAReconciler{
	// 	Client: mgr.GetClient(),
	// 	Log:    ctrl.Log.WithName("controllers").WithName("IBPCA"),
	// 	Scheme: mgr.GetScheme(),
	// }).SetupWithManager(mgr); err != nil {
	// 	setupLog.Error(err, "unable to create controller", "controller", "IBPCA")
	// 	os.Exit(1)
	// }
	// if err = (&controllers.IBPPeerReconciler{
	// 	Client: mgr.GetClient(),
	// 	Log:    ctrl.Log.WithName("controllers").WithName("IBPPeer"),
	// 	Scheme: mgr.GetScheme(),
	// }).SetupWithManager(mgr); err != nil {
	// 	setupLog.Error(err, "unable to create controller", "controller", "IBPPeer")
	// 	os.Exit(1)
	// }
	// if err = (&controllers.IBPOrdererReconciler{
	// 	Client: mgr.GetClient(),
	// 	Log:    ctrl.Log.WithName("controllers").WithName("IBPOrderer"),
	// 	Scheme: mgr.GetScheme(),
	// }).SetupWithManager(mgr); err != nil {
	// 	setupLog.Error(err, "unable to create controller", "controller", "IBPOrderer")
	// 	os.Exit(1)
	// }
	// if err = (&controllers.IBPConsoleReconciler{
	// 	Client: mgr.GetClient(),
	// 	Log:    ctrl.Log.WithName("controllers").WithName("IBPConsole"),
	// 	Scheme: mgr.GetScheme(),
	// }).SetupWithManager(mgr); err != nil {
	// 	setupLog.Error(err, "unable to create controller", "controller", "IBPConsole")
	// 	os.Exit(1)
	// }
	// +kubebuilder:scaffold:builder
}

func setDefaultCADefinitions(cfg *config.Config) {
	cfg.CAInitConfig = &cainit.Config{
		CADefaultConfigPath:    filepath.Join(defaultConfigs, "ca/ca.yaml"),
		TLSCADefaultConfigPath: filepath.Join(defaultConfigs, "ca/tlsca.yaml"),
		DeploymentFile:         filepath.Join(defaultCADef, "deployment.yaml"),
		PVCFile:                filepath.Join(defaultCADef, "pvc.yaml"),
		ServiceFile:            filepath.Join(defaultCADef, "service.yaml"),
		RoleFile:               filepath.Join(defaultCADef, "role.yaml"),
		ServiceAccountFile:     filepath.Join(defaultCADef, "serviceaccount.yaml"),
		RoleBindingFile:        filepath.Join(defaultCADef, "rolebinding.yaml"),
		ConfigMapFile:          filepath.Join(defaultCADef, "configmap-caoverride.yaml"),
		IngressFile:            filepath.Join(defaultCADef, "ingress.yaml"),
		Ingressv1beta1File:     filepath.Join(defaultCADef, "ingressv1beta1.yaml"),
		RouteFile:              filepath.Join(defaultCADef, "route.yaml"),
		SharedPath:             "/tmp/data",
	}
}

func setDefaultPeerDefinitions(cfg *config.Config) {
	cfg.PeerInitConfig = &peerinit.Config{
		OUFile:                 filepath.Join(defaultConfigs, "peer/ouconfig.yaml"),
		InterOUFile:            filepath.Join(defaultConfigs, "peer/ouconfig-inter.yaml"),
		CorePeerFile:           filepath.Join(defaultConfigs, "peer/core.yaml"),
		CorePeerV2File:         filepath.Join(defaultConfigs, "peer/v2/core.yaml"),
		DeploymentFile:         filepath.Join(defaultPeerDef, "deployment.yaml"),
		PVCFile:                filepath.Join(defaultPeerDef, "pvc.yaml"),
		CouchDBPVCFile:         filepath.Join(defaultPeerDef, "couchdb-pvc.yaml"),
		ServiceFile:            filepath.Join(defaultPeerDef, "service.yaml"),
		RoleFile:               filepath.Join(defaultPeerDef, "role.yaml"),
		ServiceAccountFile:     filepath.Join(defaultPeerDef, "serviceaccount.yaml"),
		RoleBindingFile:        filepath.Join(defaultPeerDef, "rolebinding.yaml"),
		FluentdConfigMapFile:   filepath.Join(defaultPeerDef, "fluentd-configmap.yaml"),
		CouchContainerFile:     filepath.Join(defaultPeerDef, "couchdb.yaml"),
		CouchInitContainerFile: filepath.Join(defaultPeerDef, "couchdb-init.yaml"),
		IngressFile:            filepath.Join(defaultPeerDef, "ingress.yaml"),
		Ingressv1beta1File:     filepath.Join(defaultPeerDef, "ingressv1beta1.yaml"),
		CCLauncherFile:         filepath.Join(defaultPeerDef, "chaincode-launcher.yaml"),
		RouteFile:              filepath.Join(defaultPeerDef, "route.yaml"),
		StoragePath:            "/tmp/peerinit",
	}
}

func setDefaultOrdererDefinitions(cfg *config.Config) {
	cfg.OrdererInitConfig = &ordererinit.Config{
		OrdererV2File:      filepath.Join(defaultConfigs, "orderer/v2/orderer.yaml"),
		OrdererV24File:     filepath.Join(defaultConfigs, "orderer/v24/orderer.yaml"),
		OrdererFile:        filepath.Join(defaultConfigs, "orderer/orderer.yaml"),
		ConfigTxFile:       filepath.Join(defaultConfigs, "orderer/configtx.yaml"),
		OUFile:             filepath.Join(defaultConfigs, "orderer/ouconfig.yaml"),
		InterOUFile:        filepath.Join(defaultConfigs, "orderer/ouconfig-inter.yaml"),
		DeploymentFile:     filepath.Join(defaultOrdererDef, "deployment.yaml"),
		PVCFile:            filepath.Join(defaultOrdererDef, "pvc.yaml"),
		ServiceFile:        filepath.Join(defaultOrdererDef, "service.yaml"),
		CMFile:             filepath.Join(defaultOrdererDef, "configmap.yaml"),
		RoleFile:           filepath.Join(defaultOrdererDef, "role.yaml"),
		ServiceAccountFile: filepath.Join(defaultOrdererDef, "serviceaccount.yaml"),
		RoleBindingFile:    filepath.Join(defaultOrdererDef, "rolebinding.yaml"),
		IngressFile:        filepath.Join(defaultOrdererDef, "ingress.yaml"),
		Ingressv1beta1File: filepath.Join(defaultOrdererDef, "ingressv1beta1.yaml"),
		RouteFile:          filepath.Join(defaultOrdererDef, "route.yaml"),
		StoragePath:        "/tmp/ordererinit",
	}
}

func setDefaultConsoleDefinitions(cfg *config.Config) {
	cfg.ConsoleInitConfig = &config.ConsoleConfig{
		DeploymentFile:           filepath.Join(defaultConsoleDef, "deployment.yaml"),
		PVCFile:                  filepath.Join(defaultConsoleDef, "pvc.yaml"),
		ServiceFile:              filepath.Join(defaultConsoleDef, "service.yaml"),
		DeployerServiceFile:      filepath.Join(defaultConsoleDef, "deployer-service.yaml"),
		CMFile:                   filepath.Join(defaultConsoleDef, "configmap.yaml"),
		ConsoleCMFile:            filepath.Join(defaultConsoleDef, "console-configmap.yaml"),
		DeployerCMFile:           filepath.Join(defaultConsoleDef, "deployer-configmap.yaml"),
		RoleFile:                 filepath.Join(defaultConsoleDef, "role.yaml"),
		ServiceAccountFile:       filepath.Join(defaultConsoleDef, "serviceaccount.yaml"),
		RoleBindingFile:          filepath.Join(defaultConsoleDef, "rolebinding.yaml"),
		IngressFile:              filepath.Join(defaultConsoleDef, "ingress.yaml"),
		Ingressv1beta1File:       filepath.Join(defaultConsoleDef, "ingressv1beta1.yaml"),
		RouteFile:                filepath.Join(defaultConsoleDef, "route.yaml"),
		NetworkPolicyIngressFile: filepath.Join(defaultConsoleDef, "networkpolicy-ingress.yaml"),
		NetworkPolicyDenyAllFile: filepath.Join(defaultConsoleDef, "networkpolicy-denyall.yaml"),
	}
}

func setDefaultOrganizationDefinitions(cfg *config.Config) {
	cfg.OrganizationInitConfig = &orginit.Config{
		StoragePath: "/tmp/orginit",
	}
}

func setDefaultFederationDefinitions(cfg *config.Config) {
	cfg.FederationInitConfig = &fedinit.Config{
		ClusterRoleFile:        filepath.Join(defaultFederationDef, "clusterrole.yaml"),
		ClusterRoleBindingFile: filepath.Join(defaultFederationDef, "clusterrolebinding.yaml"),
	}
}

<<<<<<< HEAD
func setDefaultVoteDefinitions(cfg *config.Config) {
	cfg.VoteConfig = &config.VoteConfig{
		RoleFile:           filepath.Join(defaultVoteDef, "role.yaml"),
		ServiceAccountFile: filepath.Join(defaultVoteDef, "serviceaccount.yaml"),
		RoleBindingFile:    filepath.Join(defaultVoteDef, "rolebinding.yaml"),
=======
func setDefaultNetworkDefinitions(cfg *config.Config) {
	cfg.NetworkInitConfig = &netinit.Config{
		ClusterRoleFile:        filepath.Join(defaultFederationDef, "clusterrole.yaml"),
		ClusterRoleBindingFile: filepath.Join(defaultFederationDef, "clusterrolebinding.yaml"),
>>>>>>> 787a16a7
	}
}<|MERGE_RESOLUTION|>--- conflicted
+++ resolved
@@ -50,11 +50,8 @@
 	defaultOrdererDef    = "./definitions/orderer"
 	defaultConsoleDef    = "./definitions/console"
 	defaultFederationDef = "./definitions/federation"
-<<<<<<< HEAD
 	defaultVoteDef       = "./definitions/vote"
-=======
 	defaultNetworkDef    = "./definitions/network"
->>>>>>> 787a16a7
 )
 
 var log = logf.Log.WithName("cmd")
@@ -80,11 +77,8 @@
 	setDefaultConsoleDefinitions(operatorCfg)
 	setDefaultOrganizationDefinitions(operatorCfg)
 	setDefaultFederationDefinitions(operatorCfg)
-<<<<<<< HEAD
 	setDefaultVoteDefinitions(operatorCfg)
-=======
 	setDefaultNetworkDefinitions(operatorCfg)
->>>>>>> 787a16a7
 
 	operatorCfg.Operator.SetDefaults()
 
@@ -226,17 +220,17 @@
 	}
 }
 
-<<<<<<< HEAD
 func setDefaultVoteDefinitions(cfg *config.Config) {
 	cfg.VoteConfig = &config.VoteConfig{
 		RoleFile:           filepath.Join(defaultVoteDef, "role.yaml"),
 		ServiceAccountFile: filepath.Join(defaultVoteDef, "serviceaccount.yaml"),
 		RoleBindingFile:    filepath.Join(defaultVoteDef, "rolebinding.yaml"),
-=======
+	}
+}
+
 func setDefaultNetworkDefinitions(cfg *config.Config) {
 	cfg.NetworkInitConfig = &netinit.Config{
 		ClusterRoleFile:        filepath.Join(defaultFederationDef, "clusterrole.yaml"),
 		ClusterRoleBindingFile: filepath.Join(defaultFederationDef, "clusterrolebinding.yaml"),
->>>>>>> 787a16a7
 	}
 }