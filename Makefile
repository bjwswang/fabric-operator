--- conflicted
+++ resolved
@@ -16,26 +16,19 @@
 # limitations under the License.
 #
 
-<<<<<<< HEAD
 IMAGE ?= hyperledgerk8s/fabric-operator
 TAG ?= $(shell git rev-parse --short HEAD)
-=======
-IMAGE ?= hyperledger-labs/fabric-operator
->>>>>>> 2f65e6db
 ARCH ?= $(shell go env GOARCH)
 OS = $(shell go env GOOS)
 SEMREV_LABEL ?= v1.0.0-$(shell git rev-parse --short HEAD)
 BUILD_DATE = $(shell date -u +"%Y-%m-%dT%H:%M:%SZ")
 GO_VER ?= 1.18.4
 
-<<<<<<< HEAD
-DOCKER_IMAGE_REPO ?= ""
-=======
 # For compatibility with legacy install-fabric.sh conventions, strip the
 # leading semrev 'v' character when preparing dist and release artifacts.
 VERSION=$(shell echo $(SEMREV_LABEL) | sed -e  's/^v\(.*\)/\1/')
->>>>>>> 2f65e6db
-
+
+DOCKER_IMAGE_REPO ?= ""
 
 DOCKER_BUILD ?= docker build
 
@@ -49,13 +42,23 @@
 	mkdir -p bin && go build -o bin/operator
 
 image: setup
-	$(DOCKER_BUILD) -f Dockerfile $(BUILD_ARGS) -t $(IMAGE) .
+	$(DOCKER_BUILD) -f Dockerfile $(BUILD_ARGS) -t $(IMAGE):$(TAG) .
+	docker tag $(IMAGE):$(TAG) $(IMAGE):latest
+
+image-multi-arch: setup
+	@printf "[worker.oci]\n\
+	  max-parallelism = 1" > /tmp/buildkitd.toml
+	docker buildx create --use --config /tmp/buildkitd.toml
+	docker buildx build -f Dockerfile $(BUILD_ARGS) -t $(IMAGE):$(TAG) --platform=linux/arm64,linux/amd64 . --push
+	docker buildx build -f Dockerfile $(BUILD_ARGS) -t $(IMAGE):latest --platform=linux/arm64,linux/amd64 . --push
 
 govendor:
 	@go mod vendor
 
 setup: govendor manifests bundle generate
 
+login:
+	docker login --username $(DOCKER_USERNAME) --password $(DOCKER_PASSWORD) $(DOCKER_IMAGE_REPO)
 
 #######################################
 #### part of autogenerate makefile ####
